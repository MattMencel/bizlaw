--- conflicted
+++ resolved
@@ -6,10 +6,9 @@
     association :created_by, factory: :user
     association :updated_by, factory: :user
 
-<<<<<<< HEAD
-    title { "Mitchell v. TechFlow Industries" }
+    sequence(:title) { |n| "Mitchell v. TechFlow Industries #{n}" }
     description { "Sexual harassment lawsuit involving workplace misconduct allegations" }
-    reference_number { "CASE-#{SecureRandom.hex(4).upcase}" }
+    sequence(:reference_number) { |n| "CASE-#{n.to_s.rjust(4, '0')}" }
     status { :not_started }
     difficulty_level { :intermediate }
     case_type { :sexual_harassment }
@@ -25,17 +24,6 @@
       create(:case_team, case: case_instance, team: plaintiff_team, role: "plaintiff")
       create(:case_team, case: case_instance, team: defendant_team, role: "defendant")
     end
-=======
-    sequence(:title) { |n| "Case #{n}" }
-    description { "A detailed case description" }
-    case_type { :sexual_harassment }
-    difficulty_level { :intermediate }
-    status { :not_started }
-    sequence(:reference_number) { |n| "REF-#{n}" }
-    plaintiff_info { { "name" => "John Doe", "role" => "Employee" } }
-    defendant_info { { "name" => "ABC Corp", "role" => "Employer" } }
-    legal_issues { ["Sexual harassment", "Hostile work environment"] }
->>>>>>> 03c51f78
 
     trait :with_documents do
       transient do
